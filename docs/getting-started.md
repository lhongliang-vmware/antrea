--- conflicted
+++ resolved
@@ -79,15 +79,6 @@
 need to migrate your existing cluster from another CNI plugin to Antrea, you
 will need to do the following:
 
-<<<<<<< HEAD
- * Delete previous CNI, including all resources (K8s objects, iptables rules,
- interfaces, ...) created by that CNI.
- * Deploy Antrea.
- * Restart all Pods in the CNI network in order for Antrea to set-up networking
- for them. This does not apply to Pods which use the Node's network namespace
- (i.e. Pods configured with `hostNetwork: true`). You may use `kubectl drain` to
- drain each Node or reboot all your Nodes.
-=======
 * Delete previous CNI, including all resources (K8s objects, iptables rules,
 interfaces, ...) created by that CNI.
 * Deploy Antrea.
@@ -95,7 +86,6 @@
 for them. This does not apply to Pods which use the Node's network namespace
 (i.e. Pods configured with `hostNetwork: true`). You may use `kubectl drain` to
 drain each Node or reboot all your Nodes.
->>>>>>> 49a1edca
 
 While this is in-progress, networking will be disrupted in your cluster. After
 deleting the previous CNI, existing Pods may not be reachable anymore.
